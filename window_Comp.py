--- conflicted
+++ resolved
@@ -132,7 +132,6 @@
             if input == QtWidgets.QMessageBox.StandardButton.No:
                 return
         
-<<<<<<< HEAD
         jDict = json.loads(jString)
         
         if not (jDict['autoFluo'] is None):
@@ -140,15 +139,10 @@
 
         if not (jDict['spillMat'] is None):
             self.spillMatModel.load_json(jDict['spillMat'])
-=======
-        self.autoFluoModel.load_json(jDict['autoFluo'])
-        self.spillMatModel.load_json(jDict['spillMat'])
 
     def handle_SelectAutoFluo(self, selected):
         index = selected.indexes()[0]
         self.autoFluoTable.selectRow(index.row())
-
->>>>>>> 3866809c
 
 class verticalLabel(QtWidgets.QLabel):
 

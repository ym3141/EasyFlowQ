--- conflicted
+++ resolved
@@ -26,11 +26,6 @@
 ## First time startup
 For first time startup settings, please goto our [usage page](https://ym3141.github.io/EasyFlowQ/Basic%20Usage/#first-time-setup).
 
-<<<<<<< HEAD
-## Contact and cite
-For more info please contact <yitongma7@gmail.com>. If you use *EasyFlowQ* in your research, we would appreciate citation to the following preprint: Ma, Y., & Antebi, Y. (2023). EasyFlow: An open source, user friendly cytometry analyzer with graphic user interface (GUI). bioRxiv, 2023-08.
-=======
 ## Contact
 For more info please contact <yitongma7@gmail.com>. If you use *EasyFlowQ* in your research, we would appreciate citation to the following preprint:
-> Ma, Y., & Antebi, Y. (2023). EasyFlow: An open source, user friendly cytometry analyzer with graphic user interface (GUI). bioRxiv, 2023-08.
->>>>>>> 2664682d
+> Ma, Y., & Antebi, Y. (2023). EasyFlow: An open source, user friendly cytometry analyzer with graphic user interface (GUI). bioRxiv, 2023-08.
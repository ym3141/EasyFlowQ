--- conflicted
+++ resolved
@@ -11,49 +11,29 @@
         baseDir = path.dirname(saveFileDir)
 
         self.smplSaveList = []
-<<<<<<< HEAD
-        selectedSmpls = [mainUiWindow.smplListModel.itemFromIndex(idx) for idx in mainUiWindow.sampleListView.selectedIndexes()]
-=======
         selectedSmplItems = [mainUiWindow.smplListModel.itemFromIndex(idx) for idx in mainUiWindow.sampleListView.selectedIndexes()]
->>>>>>> a6847622
         for idx in range(mainUiWindow.smplListModel.rowCount()):
             plotItem = mainUiWindow.smplListModel.item(idx)
             self.smplSaveList.append(_convert_smplPlotItem(plotItem, baseDir))
 
-<<<<<<< HEAD
-            if plotItem in selectedSmpls:
-=======
             if plotItem in selectedSmplItems:
->>>>>>> a6847622
                 self.smplSaveList[-1]['selected'] = True
             else:
                 self.smplSaveList[-1]['selected'] = False
 
-<<<<<<< HEAD
-=======
 
 
->>>>>>> a6847622
         self.gateSaveList = []
         for idx in range(mainUiWindow.gateListModel.rowCount()):
             gateItem = mainUiWindow.gateListModel.item(idx)
             self.gateSaveList.append(_convert_gateItem(gateItem))
 
-<<<<<<< HEAD
-        self.plotOptions = dict()
-
-        self.plotOptions['curAxScale'] = mainUiWindow.curAxScales
-        self.plotOptions['curChnl'] = mainUiWindow.curChnls
-        self.plotOptions['curNormOption'] = mainUiWindow.curNormOption
-        self.plotOptions['curPlotType'] = mainUiWindow.curPlotType
-=======
         self.figOptions = dict()
         self.figOptions['curAxScales'] = mainUiWindow.curAxScales
         self.figOptions['curNormOption'] = mainUiWindow.curNormOption
         self.figOptions['curPlotType'] = mainUiWindow.curPlotType
         self.figOptions['curAxScales'] = mainUiWindow.curAxScales
 
->>>>>>> a6847622
         
     def saveJson(self):
         with open(self.fileDir, 'w+') as f:
